---
uid: Overview.Mvux.HowToSimpleFeed
---

# How to create a feed

<<<<<<< HEAD
In this tutorial you will learn how to create an MVUX project and use a combination of a feed (`IFeed<T>`) and the `FeedView` control to asynchronously load and display data coming from a service.
=======
In this tutorial you will learn how to create a project that uses MVUX with a combination of a feed (`IFeed<T>`)
and the `FeedView` control to asynchronously load and display data coming from a service.
>>>>>>> ceeb4cd8

 - The data will come from a service that asynchronously provides a single value of current weather information upon request.  
 - An `IFeed` will be created and used to asynchronously request data from the service.
 - The `FeedView` control will be used to display the data and automatically respond to the current feed status.
 - The `FeedView` will be styled to use a different template when awaiting data from the service.
 - A Refresh button will be added to retrieve the latest weather data on-demand.

## Create the Model

1. Create an MVUX project by following the steps in [this tutorial](xref:Overview.Mvux.HowToMvuxProject), and name the project *WeatherApp*.

1. Add a class named *WeatherService.cs*, and replace its content with the following:

    ```c#    
    namespace WeatherApp;

    public partial record WeatherInfo(int Temperature);
    
    public interface IWeatherService
    {
        ValueTask<WeatherInfo> GetCurrentWeather(CancellationToken ct);
    }

    public record WeatherService : IWeatherService
    {       
        public async ValueTask<WeatherInfo> GetCurrentWeatherAsync(CancellationToken ct)
        {
            // fake delay to simulate requesting data from a remote server
            await Task.Delay(TimeSpan.FromSeconds(2), ct);

            // assign a random number ranged -40 to 40.
            var temperature = new Random().Next(-40, 40);

            return new WeatherInfo(temperature);
        }
    }
    ```

    We're using a [record](https://learn.microsoft.com/en-us/dotnet/csharp/language-reference/builtin-types/record) for the `WeatherInfo` type, as records are designed to be immutable, to ensure purity of objects, as well as other features.

1. Create a class named *WeatherModel.cs* replacing its content with the following:

    ```c#
    public partial record WeatherModel(IWeatherService WeatherService)
    {                                                             
        public IFeed<WeatherInfo> CurrentWeather => Feed.Async(WeatherService.GetCurrentWeatherAsync);
    }
    ```  

    > [!NOTE]
    > Feeds (`IFeed<T>` and `IListFeed<T>` for collections) are used as a gateway to asynchronously request data from a service and wrap the result or error (if any) in metadata to be displayed in the View in accordingly.  
    Learn more about list-feeds [here](xref:Overview.Mvux.HowToListFeed).


## Data bind the View

`WeatherModel` exposes a `CurrentWeather` property which is an `IFeed` of type `WeatherInfo`. This is similar in concept to an `IObservable<T>`, where an `IFeed<T>` represents a sequence of values.

> [!TIP]
> An `IFeed<T>` is awaitable, meaning that to get the value of the feed you would do the following in the model:
>
> ```c#
> WeatherInfo currentWeather = await this.CurrentWeather;
> ```  
> 
<<<<<<< HEAD
> To make it possible to data bind to a feeds, the MVUX analyzers read the `WeatherModel` and generate a proxy type called `BindableWeatherModel`, which exposes properties that the View can data bind to.
=======
> To make it possible to data bind to a feeds, the MVUX analyzers read the `WeatherModel`
> and generate a proxy type called `BindableWeatherModel`, which exposes properties that the View can data bind to. In this case the `BindableWeatherModel` exposes a `CurrentWeather` property that can be uses in a data binding expression the same way you would with a regular property that returns a `WeatherInfo` entity.
>>>>>>> ceeb4cd8

1. Open the file `MainView.xaml` and replace the `Page` contents with the following:

    ```xaml
    <TextBlock Text="{Binding CurrentWeather.Temperature}" />
    ```

1. Press <kbd>F7</kbd> to navigate to open code-view, and in the constructor, after the line that calls `InitializeComponent()`, add the following line:

    ```c#
    this.DataContext = new BindableWeatherModel(new WeatherService());
    ```

1. Press <kbd>F5</kbd> to run the app. The app will load with a default `WeatherInfo` value, with a `Temperature` of `0`:

    ![](../Assets/SimpleFeed-1.jpg)  

    But then, after two seconds (the `GetCurrentWeatherAsync` method on the `WeatherService` includes a 2 second delay before returning data), the value that came from the service will display:

    ![](../Assets/SimpleFeed-2.jpg)  

    Note that this is a random value and may be different on your machine.

> [!NOTE]
> It's worth noting that the `CurrentWeather` feed will only be invoked once, and the value captured in the bindable proxy.
> The captured value will be returned to all binding expressions that use CurrentWeather.  
> This means that it's OK to use a lambda expression when defining the IFeed (`=>`), so that it can accessing the local `WeatherService` in `Feed.Async(WeatherService.GetCurrentWeatherModel)`.
> The `WeatherService` property wouldn't have been available in a regular assignment context (`=`).

## Using a FeedView

To this point, this is a similar binding experience you have most likely been familiar with using MVVM. With the MVVM approach you would have to add error handling around the call to `GetCurrentWeatherAsync`, you would need to expose properties on the ViewModel to indicate that data is loading, and you would have to expose a method, or command, that can be invoked in order to refresh the data.

However, thanks to the metadata accompanied with each request handled by the `IFeed`, MVUX is capable of much more than the simple example you've just seen.

In the next section we'll use the `FeedView` control to unlock the capabilities of the feed.  

1. Add the following namespace to the `MainView.xaml` file:

    `xmlns:mvux="using:Uno.Extensions.Reactive.UI"`

1. Wrap the `TextBlock` inside a `FeedView` control like the following:

    ```xaml
    <mvux:FeedView Source="{Binding CurrentWeather}">
        <DataTemplate>            
            <TextBlock DataContext="{Binding Data}" Text="{Binding Temperature}" />
        </DataTemplate>
    </mvux:FeedView>
    ```

    Notice how the `DataContext` property on the `TextBlock` is data bound to a `Data` property. Alternatively, the `Text` property can be data bound to `Data.Temperature` instead, if you prefer.

    > [!TIP]
    > The `FeedView` wraps its source (in this case our `CurrentWeather` feed) in a `FeedViewState` object, and makes the actual feed accessible via its `Data` property.  
    The `FeedViewState` also provides additional metadata properties as we'll soon see.
    
1. Click <kbd>F5</kbd> to run the project.  
The temperature is requested from the service and is displayed on page:

    ![](../Assets/SimpleFeed-3.gif)

    While the data is requested from the service, the `FeedView` automatically displays a progress-ring (`ProgressRing`), as shown on the last screenshot.  

1. Once the data is the available, the `FeedView` will show the `DataTemplate` above, with the `TextBlock` displaying the value obtained from the service:

    ![](../Assets/SimpleFeed-4.jpg)

1. Let's add a `Refresh` button to allow the user to request an update to the data.  
Change the `FeedView` content to the following:

    ```xaml
    <mvux:FeedView Source="{Binding CurrentWeather}">
        <DataTemplate>
            <StackPanel>
                <TextBlock DataContext="{Binding Data}" Text="{Binding Temperature}" />
                <Button Content="Refresh" Command="{Binding Refresh}" />
            </StackPanel>
        </DataTemplate>
    </mvux:FeedView>
    ```

    Like the `Data` property, the `Refresh` property is a special `ICommand` customized to work asynchronously and invokes the service for refreshed data without blocking the UI.  
    It's also a property of the `FeedViewState` class mentioned earlier.

1. Hit <kbd>F5</kbd> again.

    The progress-ring shows up while awaiting the data.

    ![](../Assets/SimpleFeed-3.gif)

    After a couple of seconds, once the data has been asynchronously received from the service, the above template takes places.  
    The temperature is now displayed accompanied by the *Refresh* button.

    ![](../Assets/SimpleFeed-5.jpg)

1. Click the *Refresh* button. You'll notice it disables instantly, and the progress-ring message is displayed thereafter.

    ![](../Assets/SimpleFeed-3.gif) ![](../Assets/SimpleFeed-6.jpg)  

    After a couple of seconds the View will display the refreshed value the feed asynchronously retrieved from the service.

1. The `FeedView` also gives you the ability to customize the various templates that are to be used according to the current state of the feed.  
In the following step you'll learn how to customize the progress-ring you saw before.

1. Close the app and below the `DataTemplate` above, add the following content (within the `FeedView`):

    ```xaml
            ...
        </DataTemplate>
        <mvux:FeedView.ProgressTemplate>
            <DataTemplate>            
                <TextBlock Text="Requesting temperature..."/>
            </DataTemplate>
        </mvux:FeedView.ProgressTemplate>
    </mvux:FeedView>
    ```

1. When the app loads you'll notice how the custom `ProgressTemplate` we've just marked-up shows until the data is received from the service.

    ![](../Assets/SimpleFeed-7.jpg)

1. Once the data is the available and the `FeedView` switches to its `ValueTemplate` (the first default `DataTemplate` in our example).

> [!NOTE]  
> The source-code for the sample app can be found [here](https://github.com/unoplatform/Uno.Samples/tree/master/UI/MvuxHowTos/WeatherApp).<|MERGE_RESOLUTION|>--- conflicted
+++ resolved
@@ -4,12 +4,7 @@
 
 # How to create a feed
 
-<<<<<<< HEAD
-In this tutorial you will learn how to create an MVUX project and use a combination of a feed (`IFeed<T>`) and the `FeedView` control to asynchronously load and display data coming from a service.
-=======
-In this tutorial you will learn how to create a project that uses MVUX with a combination of a feed (`IFeed<T>`)
-and the `FeedView` control to asynchronously load and display data coming from a service.
->>>>>>> ceeb4cd8
+In this tutorial you will learn how to create a project that uses MVUX with a combination of a feed (`IFeed<T>`) and the `FeedView` control to asynchronously load and display data coming from a service.
 
  - The data will come from a service that asynchronously provides a single value of current weather information upon request.  
  - An `IFeed` will be created and used to asynchronously request data from the service.
@@ -75,12 +70,8 @@
 > WeatherInfo currentWeather = await this.CurrentWeather;
 > ```  
 > 
-<<<<<<< HEAD
 > To make it possible to data bind to a feeds, the MVUX analyzers read the `WeatherModel` and generate a proxy type called `BindableWeatherModel`, which exposes properties that the View can data bind to.
-=======
-> To make it possible to data bind to a feeds, the MVUX analyzers read the `WeatherModel`
-> and generate a proxy type called `BindableWeatherModel`, which exposes properties that the View can data bind to. In this case the `BindableWeatherModel` exposes a `CurrentWeather` property that can be uses in a data binding expression the same way you would with a regular property that returns a `WeatherInfo` entity.
->>>>>>> ceeb4cd8
+In this case the `BindableWeatherModel` exposes a `CurrentWeather` property that can be uses in a data binding expression the same way you would with a regular property that returns a `WeatherInfo` entity.
 
 1. Open the file `MainView.xaml` and replace the `Page` contents with the following:
 
