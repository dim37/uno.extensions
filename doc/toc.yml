- name: Overview (Get Started)
  href: Extensions/GettingStarted/HowTo-UsingUnoExtensions.md
  items:
    - name: Hosting
      href: Extensions/Hosting/HowTo-HostingSetup.md
    - name: Dependency Injection
      href: Extensions/DependencyInjection/HowTo-DependencyInjectionSetup.md
    - name: Configuration
      href: Extensions/Configuration/HowTo-Configuration.md
    - name: Logging
      href: Extensions/Logging/HowTo-Logging.md
    - name: Localization
      href: Extensions/Localization/HowTo-Localization.md
    - name: Serialization
      href: Extensions/Serialization/HowTo-Serialization.md
    - name: HTTP
      href: Extensions/Http/HowTo-Http.md
    - name: Navigation
      href: Navigation/NavigationOverview.md
    - name: Reactive
      topicHref: Reactive.01-concept.md
      items:
        - name: General guidelines
          href: Reactive.02-general.md
        - name: Feed
          href: Reactive.03-feed.md
        - name: ListFeed
          href: Reactive.05-listfeed.md
        - name: State
          href: Reactive.05-state.md
        - name: Usage in applications
          href: Reactive.01-in-apps.md
        - name: Testing
          href: Reactive.07-testing.md
- name: Learn
  items:
    - name: Tutorials
      items:
        - name: Dependency Injection
          items:
            - name: How to access the DI container with CommunityToolkit API
              href: Extensions/DependencyInjection/HowTo-CommunityToolkit.md
<<<<<<< HEAD
=======
        - name: Logging
          items:
            - name: How to enable and use logging
              href: Extensions/Logging/HowTo-Logging.md
            - name: How to enable internal logging based on your hosting environment
              href: Extensions/Logging/HowTo-InternalLogging.md
        - name: Localization
          items:
            - name: How to configure and use localization
              href: Extensions/Localization/HowTo-Localization.md
        - name: Serialization
          items:
            - name: How to serialize and deserialize JSON data
              href: Extensions/Serialization/HowTo-Serialization.md
        - name: HTTP
          items:
            - name: How to register HTTP endpoints
              href: Extensions/Http/HowTo-Http.md
>>>>>>> e40b5c04
        - name: Configuration
          items:
            - name: How to update settings from an embedded resource file
              href: Extensions/Configuration/HowTo-WritableConfiguration.md
        - name: Navigation
          items:
            - name: How to navigate between pages
              href: Navigation/HowTo-NavigateBetweenPages.md
            - name: How to control navigation from code
              href: Navigation/HowTo-NavigateInCode.md
            - name: How to control navigation from XAML
              href: Navigation/HowTo-NavigateInXAML.md
            - name: How to use navigation to display a message dialog
              href: Navigation/HowTo-DisplayMessageDialog.md
            - name: How to use navigation to request a value
              href: Navigation/HowTo-SelectValue.md
            - name: How to use navigation to display a modal flyout
              href: Navigation/HowTo-ShowFlyout.md
            - name: How to use navigation to display item details
              href: Navigation/HowTo-DisplayItem.md<|MERGE_RESOLUTION|>--- conflicted
+++ resolved
@@ -40,31 +40,14 @@
           items:
             - name: How to access the DI container with CommunityToolkit API
               href: Extensions/DependencyInjection/HowTo-CommunityToolkit.md
-<<<<<<< HEAD
-=======
-        - name: Logging
-          items:
-            - name: How to enable and use logging
-              href: Extensions/Logging/HowTo-Logging.md
-            - name: How to enable internal logging based on your hosting environment
-              href: Extensions/Logging/HowTo-InternalLogging.md
-        - name: Localization
-          items:
-            - name: How to configure and use localization
-              href: Extensions/Localization/HowTo-Localization.md
-        - name: Serialization
-          items:
-            - name: How to serialize and deserialize JSON data
-              href: Extensions/Serialization/HowTo-Serialization.md
-        - name: HTTP
-          items:
-            - name: How to register HTTP endpoints
-              href: Extensions/Http/HowTo-Http.md
->>>>>>> e40b5c04
         - name: Configuration
           items:
             - name: How to update settings from an embedded resource file
               href: Extensions/Configuration/HowTo-WritableConfiguration.md
+        - name: Logging
+          items:
+            - name: How to enable internal logging based on your hosting environment
+              href: Extensions/Logging/HowTo-InternalLogging.md
         - name: Navigation
           items:
             - name: How to navigate between pages
