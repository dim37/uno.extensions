- name: Overview
  href: ExtensionsOverview.md
- name: Frequently Asked Questions
  href: Questions.md
- name: Creating an Application
  href: GettingStarted.md
- name: Learn
  items:
    - name: Authentication
      items:
        - name: Overview
          href: Overview/Authentication/AuthenticationOverview.md
        - name: Use custom authentication
          href: Learn/Tutorials/Authentication/HowTo-Authentication.md
        - name: Use MSAL authentication
          href: Learn/Tutorials/Authentication/HowTo-MsalAuthentication.md
        - name: Use OIDC authentication
          href: Learn/Tutorials/Authentication/HowTo-OidcAuthentication.md
        - name: Use Web authentication
          href: Learn/Tutorials/Authentication/HowTo-WebAuthentication.md
    - name: Configuration
      items:
        - name: Overview
          href: Overview/Configuration/ConfigurationOverview.md
        - name: Get started with configuration
          href: Learn/Tutorials/Configuration/HowTo-Configuration.md
        - name: Write updated setting values to an embedded resource
          href: Learn/Tutorials/Configuration/HowTo-WritableConfiguration.md
    - name: Dependency Injection
      items:
        - name: Overview
          href: Overview/DependencyInjection/DependencyInjectionOverview.md
        - name: Register and use services with dependency injection
          href: Learn/Tutorials/DependencyInjection/HowTo-DependencyInjectionSetup.md
        - name: Use the Community Toolkit for inversion of control
          href: Learn/Tutorials/DependencyInjection/HowTo-CommunityToolkit.md
    - name: Hosting
      items:
        - name: Overview
          href: Overview/Hosting/HostingOverview.md
        - name: Get started with hosting
          href: Learn/Tutorials/Hosting/HowTo-HostingSetup.md
    - name: Http
      items:
        - name: Overview
          href: Overview/Http/HttpOverview.md
        - name: Get started with HTTP
          href: Learn/Tutorials/Http/HowTo-Http.md
    - name: Localization
      items:
        - name: Overview
          href: Overview/Localization/LocalizationOverview.md
        - name: Get started with localization
          href: Learn/Tutorials/Localization/HowTo-Localization.md
    - name: Logging
      items:
        - name: Overview
          href: Overview/Logging/LoggingOverview.md
        - name: Get started with logging
          href: Learn/Tutorials/Logging/HowTo-Logging.md
        - name: Enable internal Uno Platform logging
          href: Learn/Tutorials/Logging/HowTo-InternalLogging.md
    - name: MVUX
      href: Overview/Mvux/Overview.md
      items:
        - name: Overview
          href: Overview/Mvux/Overview.md
        - name: Feeds
          href: Overview/Mvux/Feeds.md
        - name: List-Feeds
          href: Overview/Mvux/ListFeeds.md
        - name: States
          href: Overview/Mvux/States.md
<<<<<<< HEAD
        - name: The FeedView control
          href: Overview/Mvux/FeedView.md
=======
        - name: List-States
          href: Overview/Mvux/ListStates.md
>>>>>>> 0d9cc0fb
        - name: How to create an MVUX project
          href: Overview/Mvux/How-tos/MvuxProject.md
        - name: How to create a Feed
          href: Overview/Mvux/How-tos/SimpleFeed.md
        - name: How to create a State
          href: Overview/Mvux/How-tos/SimpleState.md
    - name: Navigation
      items:
        - name: Overview
          href: Overview/Navigation/NavigationOverview.md
        - name: Navigate between pages
          href: Learn/Tutorials/Navigation/HowTo-NavigateBetweenPages.md
        - name: Navigate from code
          href: Learn/Tutorials/Navigation/HowTo-NavigateInCode.md
        - name: Navigate from XAML
          href: Learn/Tutorials/Navigation/HowTo-NavigateInXAML.md
        - name: Display a message dialog
          href: Learn/Tutorials/Navigation/HowTo-DisplayMessageDialog.md
        - name: Request a value
          href: Learn/Tutorials/Navigation/HowTo-SelectValue.md
        - name: Display a modal flyout
          href: Learn/Tutorials/Navigation/HowTo-ShowFlyout.md
        - name: Display an item
          href: Learn/Tutorials/Navigation/HowTo-DisplayItem.md
        - name: Advanced
          items:
            - name: Page Navigation
              href: Learn/Tutorials/Navigation/Advanced/HowTo-AdvancedPageNavigation.md
            - name: Use a Panel (Grid, StackPanel etc)
              href: Learn/Tutorials/Navigation/Advanced/HowTo-UsePanel.md
            - name: Use a TabBar
              href: Learn/Tutorials/Navigation/Advanced/HowTo-UseTabBar.md
            - name: Use a NavigationView
              href: Learn/Tutorials/Navigation/Advanced/HowTo-UseNavigationView.md
            - name: Build a Responsive Shell
              href: Learn/Tutorials/Navigation/Advanced/HowTo-ResponsiveShell.md
            - name: Use a ContentControl
              href: Learn/Tutorials/Navigation/Advanced/HowTo-UseContentControl.md
    - name: Serialization
      items:
        - name: Overview
          href: Overview/Serialization/SerializationOverview.md
        - name: Get started with serialization
          href: Learn/Tutorials/Serialization/HowTo-Serialization.md
    - name: Validation
      items:
        - name: Overview
          href: Overview/Validation/ValidationOverview.md
- name: Reference
  items:
    - name: MVUX
      href: Reference/Reactive/concept.md
      items:
        - name: Overview
          href: Reference/Reactive/concept.md
        - name: General guidelines
          href: Reference/Reactive/general.md
        - name: Feed
          href: Reference/Reactive/feed.md
        - name: ListFeed
          href: Reference/Reactive/listfeed.md
        - name: State
          href: Reference/Reactive/state.md
        - name: Usage in applications
          href: Reference/Reactive/in-apps.md
        - name: Testing
          href: Reference/Reactive/testing.md
        - name: Feeds Architecture
          href: Reference/Reactive/Architecture.md
        - name: Analysis rules
          href: Reference/Reactive/rules.md
    - name: Navigation
      href: Reference/Navigation/Navigation.md
      items:
        - name: Design
          href: Reference/Navigation/Design.md
        - name: Navigation Region
          href: Reference/Navigation/NavigationRegion.md
        - name: Qualifiers
          href: Reference/Navigation/Qualifiers.md
        - name: View Map
          href: Reference/Navigation/ViewMap.md
        - name: Route Map
          href: Reference/Navigation/RouteMap.md
        - name: Implement INavigator
          href: Reference/Navigation/Navigator.md
        - name: Implement IRequestHandler
          href: Reference/Navigation/NavigationRequestHandler.md<|MERGE_RESOLUTION|>--- conflicted
+++ resolved
@@ -71,13 +71,10 @@
           href: Overview/Mvux/ListFeeds.md
         - name: States
           href: Overview/Mvux/States.md
-<<<<<<< HEAD
+        - name: List-States
+          href: Overview/Mvux/ListStates.md
         - name: The FeedView control
           href: Overview/Mvux/FeedView.md
-=======
-        - name: List-States
-          href: Overview/Mvux/ListStates.md
->>>>>>> 0d9cc0fb
         - name: How to create an MVUX project
           href: Overview/Mvux/How-tos/MvuxProject.md
         - name: How to create a Feed
