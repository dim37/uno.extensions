--- conflicted
+++ resolved
@@ -64,7 +64,6 @@
     ```
 * If you are using not using [navigation](xref:Overview.Navigation), you have to register the view model to `IServiceCollection`, but we recommend using navigation and not manually register the view model as a service:
     ```cs
-<<<<<<< HEAD
     protected override void OnLaunched(LaunchActivatedEventArgs args)
     {
         var appBuilder = this.CreateBuilder(args)
@@ -75,28 +74,12 @@
                     {
                         // Register your services
                         services.AddSingleton<IProfilePictureService, ProfilePictureService>();
+                        // Register view model
                         services.AddTransient<MainViewModel>();
                     }
                 );
             });
     ...     
-=======
-    private IHost Host { get; } = BuildAppHost();
-
-    private static IHost BuildAppHost()
-    { 
-        return UnoHost
-            .CreateDefaultBuilder()
-            .ConfigureServices(services =>
-            {
-                // Register your services
-		services.AddSingleton<IProfilePictureService, ProfilePictureService>();
-                // Register view model
-                services.AddTransient<MainViewModel>();
-            })
-            .Build();
-    }        
->>>>>>> 6057b78a
     ```
 * Now, `MainViewModel` has access to the functionality provided by the implementation of your service resolved by `IServiceProvider`:
     ```cs
