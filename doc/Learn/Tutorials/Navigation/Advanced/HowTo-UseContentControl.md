--- conflicted
+++ resolved
@@ -3,11 +3,8 @@
 ---
 # How-To: Use a ContentControl to Display a View
 
-<<<<<<< HEAD
 If you want to display a view in a specific location in a page, `ContentControl` is the ideal UI element. For example, you might want to display a view in a `Grid` or `StackPanel` in a specific location. You can use a `ContentControl` to display a view in a specific location.
 
-=======
->>>>>>> e39c283a
 ## Step-by-steps
 
 > [!IMPORTANT]
