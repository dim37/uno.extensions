--- conflicted
+++ resolved
@@ -4,19 +4,12 @@
 {
 	public static IHostBuilder CreateDefaultBuilder(string[]? args = null)
 	{
-<<<<<<< HEAD
-<<<<<<< HEAD
-=======
 		var callingAssembly = Assembly.GetCallingAssembly();
 		return CreateDefaultBuilder(callingAssembly, args);
 	}
 
 	internal static IHostBuilder CreateDefaultBuilder(Assembly applicationAssembly, string[]? args = null)
 	{
->>>>>>> 37f19873 (fix: Localization fix via appbuilder)
-=======
-		var callingAssembly = Assembly.GetCallingAssembly();
->>>>>>> 58011ccd
 		return new HostBuilder()
 			.ConfigureCustomDefaults(args)
 			.ConfigureAppConfiguration((ctx, appConfig) =>
@@ -41,15 +34,7 @@
 					Directory.CreateDirectory(dataFolder);
 				}
 #endif
-<<<<<<< HEAD
-<<<<<<< HEAD
-				var appHost = AppHostingEnvironment.FromHostEnvironment(ctx.HostingEnvironment, dataFolder);
-=======
 				var appHost = AppHostingEnvironment.FromHostEnvironment(ctx.HostingEnvironment, dataFolder, applicationAssembly);
->>>>>>> 37f19873 (fix: Localization fix via appbuilder)
-=======
-				var appHost = AppHostingEnvironment.FromHostEnvironment(ctx.HostingEnvironment, dataFolder, callingAssembly);
->>>>>>> 58011ccd
 				ctx.HostingEnvironment = appHost;
 			})
 			.ConfigureServices((ctx, services) =>
