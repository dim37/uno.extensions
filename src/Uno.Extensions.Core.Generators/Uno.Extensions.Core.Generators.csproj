--- conflicted
+++ resolved
@@ -9,15 +9,16 @@
 		-->
 		<ToolOfPackage>Uno.Extensions.Core</ToolOfPackage>
 		<RootNamespace>Uno.Extensions.Generators</RootNamespace>
-<<<<<<< HEAD
 		<AllowUnsafeBlocks>true</AllowUnsafeBlocks>
-=======
-		<NoWarn>$(NoWarn);RS2008</NoWarn> <!-- RS2008: Enable analyzer release tracking for the analyzer project -->
->>>>>>> 40f407a8
 	</PropertyGroup>
 
 	<ItemGroup>
 		<Content Include="buildTransitive\Uno.Extensions.Core.props" />
+	</ItemGroup>
+
+	<ItemGroup>
+		<AdditionalFiles Include="AnalyzerReleases.Shipped.md" />
+		<AdditionalFiles Include="AnalyzerReleases.Unshipped.md" />
 	</ItemGroup>
 
 	<ItemGroup>
