--- conflicted
+++ resolved
@@ -123,13 +123,8 @@
     <PackageReference Include="Uno.Extensions.Logging.OSLog " Version="1.3.0-dev.1" />
     <PackageReference Include="System.Linq.Async" Version="5.0.0" />
     <PackageReference Include="Uno.Toolkit.UI" Version="0.1.0-dev.152" />
-<<<<<<< HEAD
-    <PackageReference Include="Uno.Material" Version="1.1.0-dev.57" />
-    <PackageReference Include="Uno.SourceGenerationTasks" Version="4.0.0" />
-=======
     <PackageReference Include="Uno.Material" Version="1.1.0-dev.64" />
 	<PackageReference Include="Uno.SourceGenerationTasks" Version="4.0.0" />
->>>>>>> 0b42e2b1
   </ItemGroup>
   <ItemGroup>
     <ImageAsset Include="Media.xcassets\AppIcons.appiconset\Contents.json">
